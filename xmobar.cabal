name:               xmobar
version:            0.15
homepage:           http://projects.haskell.org/xmobar/
bug-reports:        http://code.google.com/p/xmobar/issues
synopsis:           A Minimalistic Text Based Status Bar
description: 	    Xmobar is a minimalistic text based status bar.
		    .
                    Inspired by the Ion3 status bar, it supports similar
                    features, like dynamic color management, output templates,
                    and extensibility through plugins.
category:           System
license:            BSD3
license-file:       LICENSE
author:             Andrea Rossato
maintainer:         Jose A. Ortega Ruiz <jao@gnu.org>
cabal-version:      >= 1.6
build-type:         Simple

extra-source-files: readme.md, news.md,
                    samples/xmobar.config, samples/xmonadpropwrite.hs
                    samples/Plugins/helloworld.config,
                    samples/Plugins/HelloWorld.hs

source-repository head
  type:      git
  location:  git://github.com/jaor/xmobar.git
  branch:    master

flag small_base
  description: Choose the new smaller, split-up base package.

flag with_xft
  description: Use Xft to render text. UTF-8 support included.
  default: False

flag with_utf8
  description: With UTF-8 support.
  default: True

flag with_inotify
  description: inotify support (modern Linux only). Required for the Mail and MBox plugins.
  default: False

flag with_iwlib
  description: Wireless info support. Required for the Wireless plugin, needs iwlib installed.
  default: False

flag with_mpd
  description: MPD support. Needs libmpd installed.
  default: False

flag with_mpd_07
  description: MPD 0.7.* support.
  default: False

flag all_extensions
  description: Includes all optional extensions.
  default: False

flag with_alsa
  description: Use alsa-mixer to get the volume from soundcards.
  default: False

flag with_datezone
  description: Enables localized date support
  default: False

flag with_mpris
  description: MPRIS v1, v2 support
  default: False

flag with_threaded
  description: Use threaded runtime
  default: False

executable xmobar
    hs-source-dirs:     src
    main-is:            Main.hs
    other-modules:
      Xmobar, Config, Parsers, Commands, Localize, XUtil, StatFS, Runnable,
      Plugins, Plugins.CommandReader, Plugins.Date, Plugins.EWMH,
      Plugins.PipeReader, Plugins.StdinReader, Plugins.XMonadLog,
      Plugins.Utils, Plugins.Kbd, Plugins.Monitors,
      Plugins.Monitors.Batt, Plugins.Monitors.Common,
      Plugins.Monitors.CoreCommon, Plugins.Monitors.CoreTemp,
      Plugins.Monitors.CpuFreq, Plugins.Monitors.Cpu,
      Plugins.Monitors.Disk, Plugins.Monitors.Mem,
      Plugins.Monitors.MultiCpu, Plugins.Monitors.Net,
      Plugins.Monitors.Swap, Plugins.Monitors.Thermal,
      Plugins.Monitors.ThermalZone, Plugins.Monitors.Top,
      Plugins.Monitors.Uptime, Plugins.Monitors.Weather,
      Plugins.Monitors.Bright

    ghc-prof-options:   -prof -auto-all

    if true
       ghc-options: -funbox-strict-fields -Wall
       extra-libraries: Xrandr

    if flag(with_threaded)
       -- -threaded is a workaround 100% CPU busy loop
       -- (http://hackage.haskell.org/trac/ghc/ticket/4934)
       -- See also comments in https://github.com/jaor/xmobar/pull/36
       ghc-options: -threaded
       cpp-options: -DTHREADED_RUNTIME

    if impl (ghc >= 6.12.1)
       ghc-options: -fno-warn-unused-do-bind

    --  for instance declaration in src/Plugins/Monitors/CoreCommon.hs
    if impl (ghc < 7)
       cpp-options: -DGHC6

    build-depends:
      unix,
      time,
      filepath,
      X11 == 1.6.*,
      mtl >= 2.0 && < 2.2,
      parsec == 3.1.*,
      stm >= 2.3 && <2.5

    if flag(small_base)
       build-depends:
         base == 4.*,
         containers,
         process,
         old-locale,
         bytestring,
         directory
    else
       build-depends: base < 3

    if flag(with_xft) || flag(all_extensions)
       build-depends: utf8-string == 0.3.*, X11-xft >= 0.2 && < 0.4
       cpp-options: -DXFT

    if flag(with_utf8) || flag(all_extensions)
       build-depends: utf8-string == 0.3.*
       cpp-options: -DUTF8

    if flag(with_inotify) || flag(all_extensions)
       build-depends: hinotify == 0.3.*
       other-modules: Plugins.Mail, Plugins.MBox
       cpp-options: -DINOTIFY

    if flag(with_iwlib) || flag(all_extensions)
       extra-libraries: iw
       other-modules: IWlib, Plugins.Monitors.Wireless
       cpp-options: -DIWLIB

    if flag(with_mpd) || flag(all_extensions)
<<<<<<< HEAD
       build-depends: libmpd >= 0.8 && < 0.9
=======
>>>>>>> 0f8e3e7c
       other-modules: Plugins.Monitors.MPD
       cpp-options: -DLIBMPD
       if flag(with_mpd_07)
          build-depends: libmpd == 0.7.*
          cpp-options: -DLIBMPD_07
       else
          build-depends: libmpd == 0.8.*

    if flag(with_alsa) || flag(all_extensions)
       build-depends: alsa-mixer == 0.1.*
       build-depends: alsa-core == 0.5.*
       other-modules: Plugins.Monitors.Volume
       cpp-options: -DALSA

    if flag(with_datezone) || flag(all_extensions)
       build-depends: timezone-olson == 0.1.*, timezone-series == 0.1.*
       other-modules: Plugins.DateZone
       cpp-options: -DDATEZONE

    if flag(with_mpris) || flag(all_extensions)
       build-depends: dbus-core >= 0.9.2.1, text >= 0.11.1.5 && < 0.12
       other-modules: Plugins.Monitors.Mpris
       cpp-options: -DMPRIS<|MERGE_RESOLUTION|>--- conflicted
+++ resolved
@@ -47,10 +47,6 @@
 
 flag with_mpd
   description: MPD support. Needs libmpd installed.
-  default: False
-
-flag with_mpd_07
-  description: MPD 0.7.* support.
   default: False
 
 flag all_extensions
@@ -150,17 +146,9 @@
        cpp-options: -DIWLIB
 
     if flag(with_mpd) || flag(all_extensions)
-<<<<<<< HEAD
-       build-depends: libmpd >= 0.8 && < 0.9
-=======
->>>>>>> 0f8e3e7c
+       build-depends: libmpd == 0.8.*
        other-modules: Plugins.Monitors.MPD
        cpp-options: -DLIBMPD
-       if flag(with_mpd_07)
-          build-depends: libmpd == 0.7.*
-          cpp-options: -DLIBMPD_07
-       else
-          build-depends: libmpd == 0.8.*
 
     if flag(with_alsa) || flag(all_extensions)
        build-depends: alsa-mixer == 0.1.*
